--- conflicted
+++ resolved
@@ -68,11 +68,7 @@
     dataSource.loadNextBuffer(dataSource.samplingRate,false); % Get a read of 1 second
     % lastSampleLoaded = samplingRate; % Do not update - after initializing resend all
     % initialization samples, with updated means.
-<<<<<<< HEAD
-    dataSource.filterState = -spikeFinderM.initialize(dataSource.rawData)';
-=======
     dataSource.filterState = -spikeFinderM.initialize()';
->>>>>>> bfef177a
     
     if size(dataSource.rawData,2) ~= dataSource.samplingRate
         throw(MException('SpikeFindingM',...
@@ -93,13 +89,9 @@
         
         spikes = [spikes;spikeFinderM.processBuffer()];
         
-%         s = spikeBufferM.getSpikes(dataSource.bufferEnd - 1);
-%         spikeSaverM.processMultipleSpikes(s);
     end
     
     spikes = sortrows(spikes,1);
     
-%     spikeSaverM.processMultipleSpikes(spikeBufferM.getAllSpikes());
-%     spikeSaverM.finishSpikeProcessing();
     
 end