--- conflicted
+++ resolved
@@ -110,8 +110,6 @@
         }
         return allNodes;
     }
-<<<<<<< HEAD
-=======
     
     /*
      * Same as getFinalForest but with added null row
@@ -125,7 +123,6 @@
         }
         return allNodes;
     }
->>>>>>> 52746fc2
     
     /**
      * Removes all singleton connected components from the Graph
