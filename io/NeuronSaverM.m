<<<<<<< HEAD
classdef NeuronSaverM < handle
    %NEURONSAVERM Utility class to save neurons into vision compatible format
    % Uses initVisionNeuronFile.m to properly create a edu.ucsc.neurobiology.vision.io.NeuronFile
    % Wraps the java method
    % Allows to push neurons
    
    properties
        nElectrodes
        neuronFilePath
        neuronFile
    end
    
    methods
        function obj = NeuronSaverM(dataPath,saveFolder,datasetName)
            obj.neuronFilePath = [saveFolder,filesep,datasetName,'.neurons'];
            spikeFilePath = [saveFolder,filesep,datasetName,'.spikes'];
            
            spikeFile = edu.ucsc.neurobiology.vision.io.SpikeFile(spikeFilePath);    
            ttlTimes = spikeFile.getTTLTimes();
            
            obj.nElectrodes = spikeFile.getNumberOfElectrodes();
            spikeFile.close();
            
            if strcmp(dataPath((end-3):end),'.bin')
                binPath = dataPath;
            else
                files = dir([dataPath,filesep,datasetName,'*.bin']);
                binPath = [dataPath,filesep,files(1).name];
            end
            
            obj.neuronFile = initVisionNeuronFile(binPath, obj.neuronFilePath, ttlTimes);
        end
        
        % Input: Matlab electrode and cluster numbers
        % Pass num-1 to java
        function neurID = getNeuronID(obj, elNum, clustNum)
            
            neurID = obj.neuronFile.getNeuronID(elNum-1, clustNum-1);
        end
        
        % Input: Matlab el number
        % Pass num-1 to java
        function addNeuron(obj, el, neurID, spikeTimes)
            obj.neuronFile.addNeuron(el-1,neurID,spikeTimes,numel(spikeTimes));
        end
        
        function close(obj)
            obj.neuronFile.close();
        end
    end
    
end

=======
classdef NeuronSaverM < handle
    %NEURONSAVERM Utility class to save neurons into vision compatible format
    % Uses initVisionNeuronFile.m to properly create a edu.ucsc.neurobiology.vision.io.NeuronFile
    % Wraps the java method
    % Allows to push neurons
    
    properties
        nElectrodes
        neuronFilePath
        neuronFile
    end
    
    methods
        function obj = NeuronSaverM(dataPath,saveFolder,datasetName)
            obj.neuronFilePath = [saveFolder,filesep,datasetName,'.neurons'];
            spikeFilePath = [saveFolder,filesep,datasetName,'.spikes.mat'];
            
            load(spikeFilePath,'ttlTimes');
            
            %% Creating data source and catching nElectrodes
            dataSource = DataFileUpsampler(dataPath);
            
            header = dataSource.rawDataFile.getHeader();
            packedArrayID = int32(header.getArrayID());
           
            electrodeMap = edu.ucsc.neurobiology.vision.electrodemap.ElectrodeMapFactory.getElectrodeMap(packedArrayID);
            obj.nElectrodes = electrodeMap.getNumberOfElectrodes();
            
            %% Adjusting bin path to catch header properly
            if strcmp(dataPath((end-3):end),'.bin')
                binPath = dataPath;
            else
                files = dir([dataPath,filesep,datasetName,'*.bin']);
                binPath = [dataPath,filesep,files(1).name];
            end
            
            obj.neuronFile = initVisionNeuronFile(binPath, obj.neuronFilePath, ttlTimes);
        end
        
        % Input: Matlab electrode and cluster numbers
        % Pass num-1 to java
        function neurID = getNeuronID(obj, elNum, clustNum)
            
            neurID = obj.neuronFile.getNeuronID(elNum-1, clustNum-1);
        end
        
        % Input: Matlab el number
        % Pass num-1 to java
        function addNeuron(obj, el, neurID, spikeTimes)
            obj.neuronFile.addNeuron(el-1,neurID,spikeTimes,numel(spikeTimes));
        end
        
        function close(obj)
            obj.neuronFile.close();
        end
    end
    
end
>>>>>>> dfca6671
<|MERGE_RESOLUTION|>--- conflicted
+++ resolved
@@ -1,114 +1,58 @@
-<<<<<<< HEAD
-classdef NeuronSaverM < handle
-    %NEURONSAVERM Utility class to save neurons into vision compatible format
-    % Uses initVisionNeuronFile.m to properly create a edu.ucsc.neurobiology.vision.io.NeuronFile
-    % Wraps the java method
-    % Allows to push neurons
-    
-    properties
-        nElectrodes
-        neuronFilePath
-        neuronFile
-    end
-    
-    methods
-        function obj = NeuronSaverM(dataPath,saveFolder,datasetName)
-            obj.neuronFilePath = [saveFolder,filesep,datasetName,'.neurons'];
-            spikeFilePath = [saveFolder,filesep,datasetName,'.spikes'];
-            
-            spikeFile = edu.ucsc.neurobiology.vision.io.SpikeFile(spikeFilePath);    
-            ttlTimes = spikeFile.getTTLTimes();
-            
-            obj.nElectrodes = spikeFile.getNumberOfElectrodes();
-            spikeFile.close();
-            
-            if strcmp(dataPath((end-3):end),'.bin')
-                binPath = dataPath;
-            else
-                files = dir([dataPath,filesep,datasetName,'*.bin']);
-                binPath = [dataPath,filesep,files(1).name];
-            end
-            
-            obj.neuronFile = initVisionNeuronFile(binPath, obj.neuronFilePath, ttlTimes);
-        end
-        
-        % Input: Matlab electrode and cluster numbers
-        % Pass num-1 to java
-        function neurID = getNeuronID(obj, elNum, clustNum)
-            
-            neurID = obj.neuronFile.getNeuronID(elNum-1, clustNum-1);
-        end
-        
-        % Input: Matlab el number
-        % Pass num-1 to java
-        function addNeuron(obj, el, neurID, spikeTimes)
-            obj.neuronFile.addNeuron(el-1,neurID,spikeTimes,numel(spikeTimes));
-        end
-        
-        function close(obj)
-            obj.neuronFile.close();
-        end
-    end
-    
-end
-
-=======
-classdef NeuronSaverM < handle
-    %NEURONSAVERM Utility class to save neurons into vision compatible format
-    % Uses initVisionNeuronFile.m to properly create a edu.ucsc.neurobiology.vision.io.NeuronFile
-    % Wraps the java method
-    % Allows to push neurons
-    
-    properties
-        nElectrodes
-        neuronFilePath
-        neuronFile
-    end
-    
-    methods
-        function obj = NeuronSaverM(dataPath,saveFolder,datasetName)
-            obj.neuronFilePath = [saveFolder,filesep,datasetName,'.neurons'];
-            spikeFilePath = [saveFolder,filesep,datasetName,'.spikes.mat'];
-            
-            load(spikeFilePath,'ttlTimes');
-            
-            %% Creating data source and catching nElectrodes
-            dataSource = DataFileUpsampler(dataPath);
-            
-            header = dataSource.rawDataFile.getHeader();
-            packedArrayID = int32(header.getArrayID());
-           
-            electrodeMap = edu.ucsc.neurobiology.vision.electrodemap.ElectrodeMapFactory.getElectrodeMap(packedArrayID);
-            obj.nElectrodes = electrodeMap.getNumberOfElectrodes();
-            
-            %% Adjusting bin path to catch header properly
-            if strcmp(dataPath((end-3):end),'.bin')
-                binPath = dataPath;
-            else
-                files = dir([dataPath,filesep,datasetName,'*.bin']);
-                binPath = [dataPath,filesep,files(1).name];
-            end
-            
-            obj.neuronFile = initVisionNeuronFile(binPath, obj.neuronFilePath, ttlTimes);
-        end
-        
-        % Input: Matlab electrode and cluster numbers
-        % Pass num-1 to java
-        function neurID = getNeuronID(obj, elNum, clustNum)
-            
-            neurID = obj.neuronFile.getNeuronID(elNum-1, clustNum-1);
-        end
-        
-        % Input: Matlab el number
-        % Pass num-1 to java
-        function addNeuron(obj, el, neurID, spikeTimes)
-            obj.neuronFile.addNeuron(el-1,neurID,spikeTimes,numel(spikeTimes));
-        end
-        
-        function close(obj)
-            obj.neuronFile.close();
-        end
-    end
-    
-end
->>>>>>> dfca6671
+classdef NeuronSaverM < handle
+    %NEURONSAVERM Utility class to save neurons into vision compatible format
+    % Uses initVisionNeuronFile.m to properly create a edu.ucsc.neurobiology.vision.io.NeuronFile
+    % Wraps the java method
+    % Allows to push neurons
+    
+    properties
+        nElectrodes
+        neuronFilePath
+        neuronFile
+    end
+    
+    methods
+        function obj = NeuronSaverM(dataPath,saveFolder,datasetName)
+            obj.neuronFilePath = [saveFolder,filesep,datasetName,'.neurons'];
+            spikeFilePath = [saveFolder,filesep,datasetName,'.spikes.mat'];
+            
+            load(spikeFilePath,'ttlTimes');
+            
+            %% Creating data source and catching nElectrodes
+            dataSource = DataFileUpsampler(dataPath);
+            
+            header = dataSource.rawDataFile.getHeader();
+            packedArrayID = int32(header.getArrayID());
+           
+            electrodeMap = edu.ucsc.neurobiology.vision.electrodemap.ElectrodeMapFactory.getElectrodeMap(packedArrayID);
+            obj.nElectrodes = electrodeMap.getNumberOfElectrodes();
+            
+            %% Adjusting bin path to catch header properly
+            if strcmp(dataPath((end-3):end),'.bin')
+                binPath = dataPath;
+            else
+                files = dir([dataPath,filesep,datasetName,'*.bin']);
+                binPath = [dataPath,filesep,files(1).name];
+            end
+            
+            obj.neuronFile = initVisionNeuronFile(binPath, obj.neuronFilePath, ttlTimes);
+        end
+        
+        % Input: Matlab electrode and cluster numbers
+        % Pass num-1 to java
+        function neurID = getNeuronID(obj, elNum, clustNum)
+            
+            neurID = obj.neuronFile.getNeuronID(elNum-1, clustNum-1);
+        end
+        
+        % Input: Matlab el number
+        % Pass num-1 to java
+        function addNeuron(obj, el, neurID, spikeTimes)
+            obj.neuronFile.addNeuron(el-1,neurID,spikeTimes,numel(spikeTimes));
+        end
+        
+        function close(obj)
+            obj.neuronFile.close();
+        end
+    end
+    
+end